// Copyright (C) 2012, Chris J. Foster and the other authors and contributors
// All rights reserved.
//
// Redistribution and use in source and binary forms, with or without
// modification, are permitted provided that the following conditions are met:
//
// * Redistributions of source code must retain the above copyright notice,
//   this list of conditions and the following disclaimer.
// * Redistributions in binary form must reproduce the above copyright notice,
//   this list of conditions and the following disclaimer in the documentation
//   and/or other materials provided with the distribution.
// * Neither the name of the software's owners nor the names of its
//   contributors may be used to endorse or promote products derived from this
//   software without specific prior written permission.
//
// THIS SOFTWARE IS PROVIDED BY THE COPYRIGHT HOLDERS AND CONTRIBUTORS "AS IS"
// AND ANY EXPRESS OR IMPLIED WARRANTIES, INCLUDING, BUT NOT LIMITED TO, THE
// IMPLIED WARRANTIES OF MERCHANTABILITY AND FITNESS FOR A PARTICULAR PURPOSE
// ARE DISCLAIMED. IN NO EVENT SHALL THE COPYRIGHT HOLDER OR CONTRIBUTORS BE
// LIABLE FOR ANY DIRECT, INDIRECT, INCIDENTAL, SPECIAL, EXEMPLARY, OR
// CONSEQUENTIAL DAMAGES (INCLUDING, BUT NOT LIMITED TO, PROCUREMENT OF
// SUBSTITUTE GOODS OR SERVICES; LOSS OF USE, DATA, OR PROFITS; OR BUSINESS
// INTERRUPTION) HOWEVER CAUSED AND ON ANY THEORY OF LIABILITY, WHETHER IN
// CONTRACT, STRICT LIABILITY, OR TORT (INCLUDING NEGLIGENCE OR OTHERWISE)
// ARISING IN ANY WAY OUT OF THE USE OF THIS SOFTWARE, EVEN IF ADVISED OF THE
// POSSIBILITY OF SUCH DAMAGE.
//
// (This is the BSD 3-clause license)

#include "mesh.h"

#include <memory>

#include "glutil.h"
#include <QtOpenGL/QGLShaderProgram>

#include "tinyformat.h"
#include "rply/rply.h"

#include "qtlogger.h"


//------------------------------------------------------------------------------
// utils
static V3d getCentroid(const V3d& offset, const std::vector<float>& vertices)
{
    V3d posSum(0);
    for (size_t i = 0; i < vertices.size(); i+=3)
        posSum += V3d(vertices[i], vertices[i+1], vertices[i+2]);
    if (vertices.size() > 0)
        posSum = 1.0/vertices.size() * posSum;
    return posSum + offset;
}

static Imath::Box3d getBoundingBox(const V3d& offset, const std::vector<float>& vertices)
{
    Imath::Box3d bbox;
    for (size_t i = 0; i < vertices.size(); i+=3)
        bbox.extendBy(V3d(vertices[i], vertices[i+1], vertices[i+2]));
    if (!bbox.isEmpty())
    {
        bbox.min += offset;
        bbox.max += offset;
    }
    return bbox;
}

//------------------------------------------------------------------------------
// Stuff to load .ply files

struct PlyLoadInfo
{
    std::vector<float> verts;
    std::vector<float> colors;
    std::vector<GLuint> faces;
    std::vector<GLuint> edges;
    double offset[3];
};


static int vertex_cb(p_ply_argument argument)
{
    void* pinfo = 0;
    ply_get_argument_user_data(argument, &pinfo, NULL);
    PlyLoadInfo& info = *((PlyLoadInfo*)pinfo);
    double v = ply_get_argument_value(argument);
    if (info.verts.size() < 3)
    {
        // First vertex is used for the constant offset
        info.offset[info.verts.size()] = v;
    }
    v -= info.offset[info.verts.size() % 3];
    info.verts.push_back((float)v);
    return 1;
}


static int color_cb(p_ply_argument argument)
{
    void* pinfo = 0;
    ply_get_argument_user_data(argument, &pinfo, NULL);
    PlyLoadInfo& info = *((PlyLoadInfo*)pinfo);
    double v = ply_get_argument_value(argument);
    info.colors.push_back((float)v);
    return 1;
}


static int face_cb(p_ply_argument argument)
{
    long length;
    long index;
    ply_get_argument_property(argument, NULL, &length, &index);
    if (index < 0) // ignore length argument
        return 1;
    void* pinfo = 0;
    long isList = 0;
    ply_get_argument_user_data(argument, &pinfo, &isList);
    if (isList && length != 3)
    {
        // Not a triangle - ignore for now!
        g_logger.warning("Ignoring non-triangular face with %d vertices\n", length);
        return 1;
    }
    ((PlyLoadInfo*)pinfo)->faces.push_back(
            (unsigned int)ply_get_argument_value(argument));
    return 1;
}


static int edge_cb(p_ply_argument argument)
{
    long length;
    long index;
    ply_get_argument_property(argument, NULL, &length, &index);
    if (index < 0) // ignore length argument
        return 1;
    void* pinfo = 0;
    long isEdgeLoop = 0;
    ply_get_argument_user_data(argument, &pinfo, &isEdgeLoop);
    PlyLoadInfo& info = *((PlyLoadInfo*)pinfo);
    // Duplicate indices within a single edge chain so that we can pass them to
    // OpenGL as GL_LINES (or could use GL_LINE_STRIP?)
    if (index > 1)
        info.edges.push_back(info.edges.back());
    info.edges.push_back(
            (unsigned int)ply_get_argument_value(argument));
    if (isEdgeLoop && index == length-1)
    {
        // Add extra edge to cloose the loop
        int firstIdx = info.edges.end()[-2*(length-1)];
        info.edges.push_back(info.edges.back());
        info.edges.push_back(firstIdx);
    }
    return 1;
}


bool loadPlyFile(const QString& fileName,
                 PlyLoadInfo& info)
{
    // Read a triangulation from a .ply file
    std::unique_ptr<t_ply_, int(*)(p_ply)> ply(
            ply_open(fileName.toUtf8().constData(), NULL, 0, NULL), ply_close);
    if (!ply || !ply_read_header(ply.get()))
    {
        g_logger.error("Could not open ply or read header");
        return false;
    }
    long nvertices = ply_set_read_cb(ply.get(), "vertex", "x", vertex_cb, &info, 0);
    if (ply_set_read_cb(ply.get(), "vertex", "y", vertex_cb, &info, 1) != nvertices ||
        ply_set_read_cb(ply.get(), "vertex", "z", vertex_cb, &info, 2) != nvertices)
    {
        g_logger.error("Expected vertex properties (x,y,z) in ply file");
        return false;
    }
    info.verts.reserve(3*nvertices);
    long ncolors = ply_set_read_cb(ply.get(), "color", "r", color_cb, &info, 0);
    if (ncolors != 0)
    {
        ply_set_read_cb(ply.get(), "color", "g", color_cb, &info, 1);
        ply_set_read_cb(ply.get(), "color", "b", color_cb, &info, 2);
        info.colors.reserve(3*nvertices);
    }
    if (ncolors == 0)
    {
        ncolors = ply_set_read_cb(ply.get(), "vertex", "r", color_cb, &info, 0);
        if (ncolors != 0)
        {
            ply_set_read_cb(ply.get(), "vertex", "g", color_cb, &info, 1);
            ply_set_read_cb(ply.get(), "vertex", "b", color_cb, &info, 2);
            info.colors.reserve(3*nvertices);
        }
    }
    // Attempt to load attributes with names face/vertex_index or face/vertex_indices
    // There doesn't seem to be a real standard here...
    long nfaces = ply_set_read_cb(ply.get(), "face", "vertex_index", face_cb, &info, 1);
    if (nfaces == 0)
        nfaces = ply_set_read_cb(ply.get(), "face", "vertex_indices", face_cb, &info, 1);
    if (nfaces == 0)
    {
        nfaces = ply_set_read_cb(ply.get(), "triangle", "v1", face_cb, &info, 0);
        if (nfaces != 0 &&
            (ply_set_read_cb(ply.get(), "triangle", "v2", face_cb, &info, 0) != nfaces ||
             ply_set_read_cb(ply.get(), "triangle", "v3", face_cb, &info, 0) != nfaces))
        {
            g_logger.error("Expected triangle properties (v1,v2,v3) in ply file");
            return false;
        }
    }
    long nedges = ply_set_read_cb(ply.get(), "edge", "vertex_index", edge_cb, &info, 0);
    if (nedges == 0)
        nedges = ply_set_read_cb(ply.get(), "edge", "vertex_indices", edge_cb, &info, 0);
    if (nedges == 0)
        nedges = ply_set_read_cb(ply.get(), "hullxy", "vertex_index", edge_cb, &info, 1);
    if (nedges <= 0 && nfaces <= 0)
    {
        g_logger.error("Expected more than zero edges or faces in ply file");
        return false;
    }
    if (nfaces > 0)
    {
        // Ply file contains a mesh - load as triangle mesh
        info.faces.reserve(3*nfaces);
    }
    if (nedges > 0)
    {
        // Ply file contains a set of edges
        info.edges.reserve(2*nedges);
    }
    if (!ply_read(ply.get()))
    {
        g_logger.error("Error reading ply file data section");
        return false;
    }
    if (info.colors.size() != info.verts.size())
        info.colors.clear();
    return true;
}


//------------------------------------------------------------------------------
// TriMesh implementation
bool TriMesh::loadFile(QString fileName, size_t /*maxVertexCount*/)
{
    // maxVertexCount is ignored - not sure there's anything useful we can do
    // to respect it when loading a mesh...
    PlyLoadInfo info;
    if (!loadPlyFile(fileName, info))
        return false;
    setFileName(fileName);
    V3d offset = V3d(info.offset[0], info.offset[1], info.offset[2]);
    setOffset(offset);
    setCentroid(getCentroid(offset, info.verts));
    setBoundingBox(getBoundingBox(offset, info.verts));
    m_verts.swap(info.verts);
    m_colors.swap(info.colors);
    m_faces.swap(info.faces);
    m_edges.swap(info.edges);
    //makeSmoothNormals(m_normals, m_verts, m_faces);
    //makeEdges(m_edges, m_faces);
    return true;
}

void TriMesh::drawFaces(QGLShaderProgram& prog,
                        const TransformState& transState) const
{
    transState.translate(offset()).setUniforms(prog.programId());
    prog.enableAttributeArray("position");
    prog.enableAttributeArray("normal");
    prog.setAttributeArray("position", GL_FLOAT, &m_verts[0], 3);
    prog.setAttributeArray("normal", GL_FLOAT, &m_normals[0], 3);
    if (m_colors.size() == m_verts.size())
    {
        prog.enableAttributeArray("color");
        prog.setAttributeArray("color", GL_FLOAT, &m_colors[0], 3);
    }
    else
        prog.setAttributeValue("color", GLfloat(1), GLfloat(1), GLfloat(1));
    glDrawElements(GL_TRIANGLES, (GLsizei)m_faces.size(),
                   GL_UNSIGNED_INT, &m_faces[0]);
    prog.disableAttributeArray("color");
    prog.disableAttributeArray("position");
    prog.disableAttributeArray("normal");
}


void TriMesh::drawEdges(QGLShaderProgram& prog,
                        const TransformState& transState) const
{
    transState.translate(offset()).setUniforms(prog.programId());
    prog.enableAttributeArray("position");
    prog.setAttributeArray("position", GL_FLOAT, &m_verts[0], 3);
    if (m_colors.size() == m_verts.size())
    {
        prog.enableAttributeArray("color");
        prog.setAttributeArray("color", GL_FLOAT, &m_colors[0], 3);
    }
    else
        prog.setAttributeValue("color", GLfloat(1), GLfloat(1), GLfloat(1));
    glDrawElements(GL_LINES, (GLsizei)m_edges.size(),
                   GL_UNSIGNED_INT, &m_edges[0]);
    prog.disableAttributeArray("color");
    prog.disableAttributeArray("position");
}


<<<<<<< HEAD
V3d TriMesh::pickVertex(const V3d& cameraPos,
                        const V3d& rayOrigin, const V3d& rayDirection,
=======
void TriMesh::estimateCost(const TransformState& transState,
                           bool incrementalDraw, const double* qualities,
                           DrawCount* drawCounts, int numEstimates) const
{
    // FIXME - we need a way to incorporate meshes into the cost model, even
    // though simplifying them in a similar way to point clouds isn't really
    // possible.
}


V3d TriMesh::pickVertex(const V3d& rayOrigin, const V3d& rayDirection,
>>>>>>> 6d6ed3c8
                        double longitudinalScale, double* distance) const
{
    size_t idx = closestPointToRay((V3f*)&m_verts[0], m_verts.size()/3,
                                   rayOrigin - offset(), rayDirection,
                                   longitudinalScale, distance);
    if (m_verts.empty())
        return V3d(0);
    return V3d(m_verts[3*idx], m_verts[3*idx+1], m_verts[3*idx+2]) + offset();
}


/// Compute smooth normals by averaging normals on connected faces
void TriMesh::makeSmoothNormals(std::vector<float>& normals,
                                const std::vector<float>& verts,
                                const std::vector<unsigned int>& faces)
{
    normals.resize(verts.size());
    const V3f* P = (const V3f*)&verts[0];
    V3f* N = (V3f*)&normals[0];
    for (size_t i = 0; i < faces.size(); i += 3)
    {
        V3f P1 = P[faces[i]];
        V3f P2 = P[faces[i+1]];
        V3f P3 = P[faces[i+2]];
        V3f Ni = ((P1 - P2).cross(P1 - P3)).normalized();
        N[faces[i]] += Ni;
        N[faces[i+1]] += Ni;
        N[faces[i+2]] += Ni;
    }
    for (size_t i = 0; i < normals.size()/3; ++i)
    {
        if (N[i].length2() > 0)
            N[i].normalize();
    }
}


/// Figure out a unique set of edges for the given faces
void TriMesh::makeEdges(std::vector<unsigned int>& edges,
                        const std::vector<unsigned int>& faces)
{
    std::vector<std::pair<GLuint,GLuint> > edgePairs;
    for (size_t i = 0; i < faces.size(); i += 3)
    {
        for (int j = 0; j < 3; ++j)
        {
            GLuint i1 = faces[i + j];
            GLuint i2 = faces[i + (j+1)%3];
            if (i1 > i2)
                std::swap(i1,i2);
            edgePairs.push_back(std::make_pair(i1, i2));
        }
    }
    std::sort(edgePairs.begin(), edgePairs.end());
    edgePairs.erase(std::unique(edgePairs.begin(), edgePairs.end()), edgePairs.end());
    edges.resize(2*edgePairs.size());
    for (size_t i = 0; i < edgePairs.size(); ++i)
    {
        edges[2*i]     = edgePairs[i].first;
        edges[2*i + 1] = edgePairs[i].second;
    }
}
<|MERGE_RESOLUTION|>--- conflicted
+++ resolved
@@ -305,10 +305,6 @@
 }
 
 
-<<<<<<< HEAD
-V3d TriMesh::pickVertex(const V3d& cameraPos,
-                        const V3d& rayOrigin, const V3d& rayDirection,
-=======
 void TriMesh::estimateCost(const TransformState& transState,
                            bool incrementalDraw, const double* qualities,
                            DrawCount* drawCounts, int numEstimates) const
@@ -319,8 +315,8 @@
 }
 
 
-V3d TriMesh::pickVertex(const V3d& rayOrigin, const V3d& rayDirection,
->>>>>>> 6d6ed3c8
+V3d TriMesh::pickVertex(const V3d& cameraPos,
+                        const V3d& rayOrigin, const V3d& rayDirection,
                         double longitudinalScale, double* distance) const
 {
     size_t idx = closestPointToRay((V3f*)&m_verts[0], m_verts.size()/3,
